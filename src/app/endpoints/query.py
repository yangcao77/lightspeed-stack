"""Handler for REST API call to provide answer to query."""

import ast
import json
import logging
import re
from datetime import UTC, datetime
from typing import Annotated, Any, Optional, cast

from fastapi import APIRouter, Depends, HTTPException, Request, status
from llama_stack_client import (
    APIConnectionError,
    AsyncLlamaStackClient,  # type: ignore
)
from llama_stack_client.lib.agents.event_logger import interleaved_content_as_str
from llama_stack_client.types import Shield, UserMessage  # type: ignore
from llama_stack_client.types.agents.turn import Turn
from llama_stack_client.types.agents.turn_create_params import (
    Toolgroup,
    ToolgroupAgentToolGroupWithArgs,
)
from llama_stack_client.types.model_list_response import ModelListResponse
from llama_stack_client.types.shared.interleaved_content_item import TextContentItem
from llama_stack_client.types.tool_execution_step import ToolExecutionStep
from pydantic import AnyUrl

import constants
import metrics
from app.database import get_session
from authentication import get_auth_dependency
from authentication.interface import AuthTuple
from authorization.middleware import authorize
from client import AsyncLlamaStackClientHolder
from configuration import configuration
from metrics.utils import update_llm_token_count_from_turn
from models.config import Action
from models.database.conversations import UserConversation
from models.requests import Attachment, QueryRequest
from models.responses import (
    ForbiddenResponse,
    QueryResponse,
    ReferencedDocument,
    ToolCall,
    UnauthorizedResponse,
)
from utils.endpoints import (
    check_configuration_loaded,
    get_agent,
    get_topic_summary_system_prompt,
    get_temp_agent,
    get_system_prompt,
    store_conversation_into_cache,
    validate_conversation_ownership,
    validate_model_provider_override,
)
from utils.mcp_headers import handle_mcp_headers_with_toolgroups, mcp_headers_dependency
from utils.transcripts import store_transcript
from utils.types import TurnSummary

logger = logging.getLogger("app.endpoints.handlers")
router = APIRouter(tags=["query"])
auth_dependency = get_auth_dependency()

query_response: dict[int | str, dict[str, Any]] = {
    200: {
        "conversation_id": "123e4567-e89b-12d3-a456-426614174000",
        "response": "LLM answer",
        "referenced_documents": [
            {
                "doc_url": "https://docs.openshift.com/"
                "container-platform/4.15/operators/olm/index.html",
                "doc_title": "Operator Lifecycle Manager (OLM)",
            }
        ],
    },
    400: {
        "description": "Missing or invalid credentials provided by client",
        "model": UnauthorizedResponse,
    },
    403: {
        "description": "User is not authorized",
        "model": ForbiddenResponse,
    },
    500: {
        "detail": {
            "response": "Unable to connect to Llama Stack",
            "cause": "Connection error.",
        }
    },
}


def is_transcripts_enabled() -> bool:
    """Check if transcripts is enabled.

    Returns:
        bool: True if transcripts is enabled, False otherwise.
    """
    return configuration.user_data_collection_configuration.transcripts_enabled


def persist_user_conversation_details(
    user_id: str,
    conversation_id: str,
    model: str,
    provider_id: str,
    topic_summary: Optional[str],
) -> None:
    """Associate conversation to user in the database."""
    with get_session() as session:
        existing_conversation = (
            session.query(UserConversation).filter_by(id=conversation_id).first()
        )

        if not existing_conversation:
            conversation = UserConversation(
                id=conversation_id,
                user_id=user_id,
                last_used_model=model,
                last_used_provider=provider_id,
                topic_summary=topic_summary,
                message_count=1,
            )
            session.add(conversation)
            logger.debug(
                "Associated conversation %s to user %s", conversation_id, user_id
            )
        else:
            existing_conversation.last_used_model = model
            existing_conversation.last_used_provider = provider_id
            existing_conversation.last_message_at = datetime.now(UTC)
            existing_conversation.message_count += 1

        session.commit()


def evaluate_model_hints(
    user_conversation: UserConversation | None,
    query_request: QueryRequest,
) -> tuple[str | None, str | None]:
    """Evaluate model hints from user conversation."""
    model_id: str | None = query_request.model
    provider_id: str | None = query_request.provider

    if user_conversation is not None:
        if query_request.model is not None:
            if query_request.model != user_conversation.last_used_model:
                logger.debug(
                    "Model specified in request: %s, preferring it over user conversation model %s",
                    query_request.model,
                    user_conversation.last_used_model,
                )
        else:
            logger.debug(
                "No model specified in request, using latest model from user conversation: %s",
                user_conversation.last_used_model,
            )
            model_id = user_conversation.last_used_model

        if query_request.provider is not None:
            if query_request.provider != user_conversation.last_used_provider:
                logger.debug(
                    "Provider specified in request: %s, "
                    "preferring it over user conversation provider %s",
                    query_request.provider,
                    user_conversation.last_used_provider,
                )
        else:
            logger.debug(
                "No provider specified in request, "
                "using latest provider from user conversation: %s",
                user_conversation.last_used_provider,
            )
            provider_id = user_conversation.last_used_provider

    return model_id, provider_id


async def get_topic_summary(
    question: str, client: AsyncLlamaStackClient, model_id: str
) -> str:
    """Get a topic summary for a question.

    Args:
        question: The question to be validated.
        client: The AsyncLlamaStackClient to use for the request.
        model_id: The ID of the model to use.
    Returns:
        str: The topic summary for the question.
    """
    topic_summary_system_prompt = get_topic_summary_system_prompt(configuration)
    agent, session_id, _ = await get_temp_agent(
        client, model_id, topic_summary_system_prompt
    )
    response = await agent.create_turn(
        messages=[UserMessage(role="user", content=question)],
        session_id=session_id,
        stream=False,
        toolgroups=None,
    )
    response = cast(Turn, response)
    return (
        interleaved_content_as_str(response.output_message.content)
        if (
            getattr(response, "output_message", None) is not None
            and getattr(response.output_message, "content", None) is not None
        )
        else ""
    )


@router.post("/query", responses=query_response)
@authorize(Action.QUERY)
async def query_endpoint_handler(  # pylint: disable=R0914
    request: Request,
    query_request: QueryRequest,
    auth: Annotated[AuthTuple, Depends(auth_dependency)],
    mcp_headers: dict[str, dict[str, str]] = Depends(mcp_headers_dependency),
) -> QueryResponse:
    """
    Handle request to the /query endpoint.

    Processes a POST request to the /query endpoint, forwarding the
    user's query to a selected Llama Stack LLM or agent and
    returning the generated response.

    Validates configuration and authentication, selects the appropriate model
    and provider, retrieves the LLM response, updates metrics, and optionally
    stores a transcript of the interaction. Handles connection errors to the
    Llama Stack service by returning an HTTP 500 error.

    Returns:
        QueryResponse: Contains the conversation ID and the LLM-generated response.
    """
    check_configuration_loaded(configuration)

    # Enforce RBAC: optionally disallow overriding model/provider in requests
    validate_model_provider_override(query_request, request.state.authorized_actions)

    # log Llama Stack configuration
    logger.info("Llama stack config: %s", configuration.llama_stack_configuration)

    user_id, _, _, token = auth

    user_conversation: UserConversation | None = None
    if query_request.conversation_id:
        logger.debug(
            "Conversation ID specified in query: %s", query_request.conversation_id
        )
        user_conversation = validate_conversation_ownership(
            user_id=user_id,
            conversation_id=query_request.conversation_id,
            others_allowed=(
                Action.QUERY_OTHERS_CONVERSATIONS in request.state.authorized_actions
            ),
        )

        if user_conversation is None:
            logger.warning(
                "User %s attempted to query conversation %s they don't own",
                user_id,
                query_request.conversation_id,
            )
            raise HTTPException(
                status_code=status.HTTP_403_FORBIDDEN,
                detail={
                    "response": "Access denied",
                    "cause": "You do not have permission to access this conversation",
                },
            )
    else:
        logger.debug("Query does not contain conversation ID")

    try:
        # try to get Llama Stack client
        client = AsyncLlamaStackClientHolder().get_client()
        llama_stack_model_id, model_id, provider_id = select_model_and_provider_id(
            await client.models.list(),
            *evaluate_model_hints(
                user_conversation=user_conversation, query_request=query_request
            ),
        )
        summary, conversation_id, referenced_documents = await retrieve_response(
            client,
            llama_stack_model_id,
            query_request,
            token,
            mcp_headers=mcp_headers,
            provider_id=provider_id,
        )
        # Update metrics for the LLM call
        metrics.llm_calls_total.labels(provider_id, model_id).inc()

<<<<<<< HEAD
        # Get the initial topic summary for the conversation
        topic_summary = None
        with get_session() as session:
            existing_conversation = (
                session.query(UserConversation).filter_by(id=conversation_id).first()
            )
            if not existing_conversation:
                topic_summary = await get_topic_summary(
                    query_request.query, client, model_id
                )
=======
        # Convert RAG chunks to dictionary format once for reuse
        logger.info("Processing RAG chunks...")
        rag_chunks_dict = [chunk.model_dump() for chunk in summary.rag_chunks]
>>>>>>> 272c8ffc

        if not is_transcripts_enabled():
            logger.debug("Transcript collection is disabled in the configuration")
        else:
            store_transcript(
                user_id=user_id,
                conversation_id=conversation_id,
                model_id=model_id,
                provider_id=provider_id,
                query_is_valid=True,  # TODO(lucasagomes): implement as part of query validation
                query=query_request.query,
                query_request=query_request,
                summary=summary,
                rag_chunks=rag_chunks_dict,
                truncated=False,  # TODO(lucasagomes): implement truncation as part of quota work
                attachments=query_request.attachments or [],
            )

        logger.info("Persisting conversation details...")
        persist_user_conversation_details(
            user_id=user_id,
            conversation_id=conversation_id,
            model=model_id,
            provider_id=provider_id,
            topic_summary=topic_summary,
        )

        store_conversation_into_cache(
            configuration,
            user_id,
            conversation_id,
            provider_id,
            model_id,
            query_request.query,
            summary.llm_response,
        )

        # Convert tool calls to response format
        logger.info("Processing tool calls...")
        tool_calls = [
            ToolCall(
                tool_name=tc.name,
                arguments=(
                    tc.args if isinstance(tc.args, dict) else {"query": str(tc.args)}
                ),
                result=(
                    {"response": tc.response}
                    if tc.response and tc.name != constants.DEFAULT_RAG_TOOL
                    else None
                ),
            )
            for tc in summary.tool_calls
        ]

        logger.info("Extracting referenced documents...")
        referenced_docs = []
        doc_sources = set()
        for chunk in summary.rag_chunks:
            if chunk.source and chunk.source not in doc_sources:
                doc_sources.add(chunk.source)
                referenced_docs.append(
                    ReferencedDocument(
                        doc_url=(
                            AnyUrl(chunk.source)
                            if chunk.source.startswith("http")
                            else None
                        ),
                        doc_title=chunk.source,
                    )
                )

        logger.info("Building final response...")
        response = QueryResponse(
            conversation_id=conversation_id,
            response=summary.llm_response,
            rag_chunks=summary.rag_chunks if summary.rag_chunks else [],
            tool_calls=tool_calls if tool_calls else None,
            referenced_documents=referenced_documents,
        )
        logger.info("Query processing completed successfully!")
        return response

    # connection to Llama Stack server
    except APIConnectionError as e:
        # Update metrics for the LLM call failure
        metrics.llm_calls_failures_total.inc()
        logger.error("Unable to connect to Llama Stack: %s", e)
        raise HTTPException(
            status_code=status.HTTP_500_INTERNAL_SERVER_ERROR,
            detail={
                "response": "Unable to connect to Llama Stack",
                "cause": str(e),
            },
        ) from e


def select_model_and_provider_id(
    models: ModelListResponse, model_id: str | None, provider_id: str | None
) -> tuple[str, str, str]:
    """
    Select the model ID and provider ID based on the request or available models.

    Determine and return the appropriate model and provider IDs for
    a query request.

    If the request specifies both model and provider IDs, those are used.
    Otherwise, defaults from configuration are applied. If neither is
    available, selects the first available LLM model from the provided model
    list. Validates that the selected model exists among the available models.

    Returns:
        A tuple containing the combined model ID (in the format
        "provider/model"), and its separated parts: the model label and the provider ID.

    Raises:
        HTTPException: If no suitable LLM model is found or the selected model is not available.
    """
    # If model_id and provider_id are provided in the request, use them

    # If model_id is not provided in the request, check the configuration
    if not model_id or not provider_id:
        logger.debug(
            "No model ID or provider ID specified in request, checking configuration"
        )
        model_id = configuration.inference.default_model  # type: ignore[reportAttributeAccessIssue]
        provider_id = (
            configuration.inference.default_provider  # type: ignore[reportAttributeAccessIssue]
        )

    # If no model is specified in the request or configuration, use the first available LLM
    if not model_id or not provider_id:
        logger.debug(
            "No model ID or provider ID specified in request or configuration, "
            "using the first available LLM"
        )
        try:
            model = next(
                m
                for m in models
                if m.model_type == "llm"  # pyright: ignore[reportAttributeAccessIssue]
            )
            model_id = model.identifier
            provider_id = model.provider_id
            logger.info("Selected model: %s", model)
            model_label = model_id.split("/", 1)[1] if "/" in model_id else model_id
            return model_id, model_label, provider_id
        except (StopIteration, AttributeError) as e:
            message = "No LLM model found in available models"
            logger.error(message)
            raise HTTPException(
                status_code=status.HTTP_400_BAD_REQUEST,
                detail={
                    "response": constants.UNABLE_TO_PROCESS_RESPONSE,
                    "cause": message,
                },
            ) from e

    llama_stack_model_id = f"{provider_id}/{model_id}"
    # Validate that the model_id and provider_id are in the available models
    logger.debug("Searching for model: %s, provider: %s", model_id, provider_id)
    if not any(
        m.identifier == llama_stack_model_id and m.provider_id == provider_id
        for m in models
    ):
        message = f"Model {model_id} from provider {provider_id} not found in available models"
        logger.error(message)
        raise HTTPException(
            status_code=status.HTTP_400_BAD_REQUEST,
            detail={
                "response": constants.UNABLE_TO_PROCESS_RESPONSE,
                "cause": message,
            },
        )

    return llama_stack_model_id, model_id, provider_id


def _is_inout_shield(shield: Shield) -> bool:
    """
    Determine if the shield identifier indicates an input/output shield.

    Parameters:
        shield (Shield): The shield to check.

    Returns:
        bool: True if the shield identifier starts with "inout_", otherwise False.
    """
    return shield.identifier.startswith("inout_")


def is_output_shield(shield: Shield) -> bool:
    """
    Determine if the shield is for monitoring output.

    Return True if the given shield is classified as an output or
    inout shield.

    A shield is considered an output shield if its identifier
    starts with "output_" or "inout_".
    """
    return _is_inout_shield(shield) or shield.identifier.startswith("output_")


def is_input_shield(shield: Shield) -> bool:
    """
    Determine if the shield is for monitoring input.

    Return True if the shield is classified as an input or inout
    shield.

    Parameters:
        shield (Shield): The shield identifier to classify.

    Returns:
        bool: True if the shield is for input or both input/output monitoring; False otherwise.
    """
    return _is_inout_shield(shield) or not is_output_shield(shield)


def parse_metadata_from_text_item(
    text_item: TextContentItem,
) -> Optional[ReferencedDocument]:
    """
    Parse a single TextContentItem to extract referenced documents.

    Args:
        text_item (TextContentItem): The TextContentItem containing metadata.

    Returns:
        ReferencedDocument: A ReferencedDocument object containing 'doc_url' and 'doc_title'
        representing the referenced documents found in the metadata.
    """
    docs: list[ReferencedDocument] = []
    if not isinstance(text_item, TextContentItem):
        return docs

    metadata_blocks = re.findall(
        r"Metadata:\s*({.*?})(?:\n|$)", text_item.text, re.DOTALL
    )
    for block in metadata_blocks:
        try:
            data = ast.literal_eval(block)
            url = data.get("docs_url")
            title = data.get("title")
            if url and title:
                return ReferencedDocument(doc_url=url, doc_title=title)
            logger.debug("Invalid metadata block (missing url or title): %s", block)
        except (ValueError, SyntaxError) as e:
            logger.debug("Failed to parse metadata block: %s | Error: %s", block, e)
    return None


def parse_referenced_documents(response: Turn) -> list[ReferencedDocument]:
    """
    Parse referenced documents from Turn.

    Iterate through the steps of a response and collect all referenced
    documents from rag tool responses.

    Args:
        response(Turn): The response object from the agent turn.

    Returns:
        list[ReferencedDocument]: A list of ReferencedDocument, each with 'doc_url' and 'doc_title'
        representing all referenced documents found in the response.
    """
    docs = []
    for step in response.steps:
        if not isinstance(step, ToolExecutionStep):
            continue
        for tool_response in step.tool_responses:
            if tool_response.tool_name != constants.DEFAULT_RAG_TOOL:
                continue
            for text_item in tool_response.content:
                if not isinstance(text_item, TextContentItem):
                    continue
                doc = parse_metadata_from_text_item(text_item)
                if doc:
                    docs.append(doc)
    return docs


async def retrieve_response(  # pylint: disable=too-many-locals,too-many-branches,too-many-arguments
    client: AsyncLlamaStackClient,
    model_id: str,
    query_request: QueryRequest,
    token: str,
    mcp_headers: dict[str, dict[str, str]] | None = None,
    *,
    provider_id: str = "",
) -> tuple[TurnSummary, str, list[ReferencedDocument]]:
    """
    Retrieve response from LLMs and agents.

    Retrieves a response from the Llama Stack LLM or agent for a
    given query, handling shield configuration, tool usage, and
    attachment validation.

    This function configures input/output shields, system prompts,
    and toolgroups (including RAG and MCP integration) as needed
    based on the query request and system configuration. It
    validates attachments, manages conversation and session
    context, and processes MCP headers for multi-component
    processing. Shield violations in the response are detected and
    corresponding metrics are updated.

    Parameters:
        model_id (str): The identifier of the LLM model to use.
        provider_id (str): The identifier of the LLM provider to use.
        query_request (QueryRequest): The user's query and associated metadata.
        token (str): The authentication token for authorization.
        mcp_headers (dict[str, dict[str, str]], optional): Headers for multi-component processing.

    Returns:
        tuple[TurnSummary, str, list[ReferencedDocument]]: A tuple containing
        a summary of the LLM or agent's response
        content, the conversation ID and the list of parsed referenced documents.
    """
    available_input_shields = [
        shield.identifier
        for shield in filter(is_input_shield, await client.shields.list())
    ]
    available_output_shields = [
        shield.identifier
        for shield in filter(is_output_shield, await client.shields.list())
    ]
    if not available_input_shields and not available_output_shields:
        logger.info("No available shields. Disabling safety")
    else:
        logger.info(
            "Available input shields: %s, output shields: %s",
            available_input_shields,
            available_output_shields,
        )
    # use system prompt from request or default one
    system_prompt = get_system_prompt(query_request, configuration)
    logger.debug("Using system prompt: %s", system_prompt)

    # TODO(lucasagomes): redact attachments content before sending to LLM
    # if attachments are provided, validate them
    if query_request.attachments:
        validate_attachments_metadata(query_request.attachments)

    agent, conversation_id, session_id = await get_agent(
        client,
        model_id,
        system_prompt,
        available_input_shields,
        available_output_shields,
        query_request.conversation_id,
        query_request.no_tools or False,
    )

    logger.debug("Conversation ID: %s, session ID: %s", conversation_id, session_id)
    # bypass tools and MCP servers if no_tools is True
    if query_request.no_tools:
        mcp_headers = {}
        agent.extra_headers = {}
        toolgroups = None
    else:
        # preserve compatibility when mcp_headers is not provided
        if mcp_headers is None:
            mcp_headers = {}
        mcp_headers = handle_mcp_headers_with_toolgroups(mcp_headers, configuration)
        if not mcp_headers and token:
            for mcp_server in configuration.mcp_servers:
                mcp_headers[mcp_server.url] = {
                    "Authorization": f"Bearer {token}",
                }

        agent.extra_headers = {
            "X-LlamaStack-Provider-Data": json.dumps(
                {
                    "mcp_headers": mcp_headers,
                }
            ),
        }

        vector_db_ids = [
            vector_db.identifier for vector_db in await client.vector_dbs.list()
        ]
        toolgroups = (get_rag_toolgroups(vector_db_ids) or []) + [
            mcp_server.name for mcp_server in configuration.mcp_servers
        ]
        # Convert empty list to None for consistency with existing behavior
        if not toolgroups:
            toolgroups = None

    response = await agent.create_turn(
        messages=[UserMessage(role="user", content=query_request.query)],
        session_id=session_id,
        documents=query_request.get_documents(),
        stream=False,
        toolgroups=toolgroups,
    )
    response = cast(Turn, response)

    summary = TurnSummary(
        llm_response=(
            interleaved_content_as_str(response.output_message.content)
            if (
                getattr(response, "output_message", None) is not None
                and getattr(response.output_message, "content", None) is not None
            )
            else ""
        ),
        tool_calls=[],
    )

    referenced_documents = parse_referenced_documents(response)

    # Update token count metrics for the LLM call
    model_label = model_id.split("/", 1)[1] if "/" in model_id else model_id
    update_llm_token_count_from_turn(response, model_label, provider_id, system_prompt)

    # Check for validation errors in the response
    steps = response.steps or []
    for step in steps:
        if step.step_type == "shield_call" and step.violation:
            # Metric for LLM validation errors
            metrics.llm_calls_validation_errors_total.inc()
        if step.step_type == "tool_execution":
            summary.append_tool_calls_from_llama(step)

    if not summary.llm_response:
        logger.warning(
            "Response lacks output_message.content (conversation_id=%s)",
            conversation_id,
        )
    return (summary, conversation_id, referenced_documents)


def validate_attachments_metadata(attachments: list[Attachment]) -> None:
    """Validate the attachments metadata provided in the request.

    Raises:
        HTTPException: If any attachment has an invalid type or content type,
        an HTTP 422 error is raised.
    """
    for attachment in attachments:
        if attachment.attachment_type not in constants.ATTACHMENT_TYPES:
            message = (
                f"Attachment with improper type {attachment.attachment_type} detected"
            )
            logger.error(message)
            raise HTTPException(
                status_code=status.HTTP_422_UNPROCESSABLE_ENTITY,
                detail={
                    "response": constants.UNABLE_TO_PROCESS_RESPONSE,
                    "cause": message,
                },
            )
        if attachment.content_type not in constants.ATTACHMENT_CONTENT_TYPES:
            message = f"Attachment with improper content type {attachment.content_type} detected"
            logger.error(message)
            raise HTTPException(
                status_code=status.HTTP_422_UNPROCESSABLE_ENTITY,
                detail={
                    "response": constants.UNABLE_TO_PROCESS_RESPONSE,
                    "cause": message,
                },
            )


def get_rag_toolgroups(
    vector_db_ids: list[str],
) -> list[Toolgroup] | None:
    """
    Return a list of RAG Tool groups if the given vector DB list is not empty.

    Generate a list containing a RAG knowledge search toolgroup if
    vector database IDs are provided.

    Parameters:
        vector_db_ids (list[str]): List of vector database identifiers to include in the toolgroup.

    Returns:
        list[Toolgroup] | None: A list with a single RAG toolgroup if
        vector_db_ids is non-empty; otherwise, None.
    """
    return (
        [
            ToolgroupAgentToolGroupWithArgs(
                name="builtin::rag/knowledge_search",
                args={
                    "vector_db_ids": vector_db_ids,
                },
            )
        ]
        if vector_db_ids
        else None
    )<|MERGE_RESOLUTION|>--- conflicted
+++ resolved
@@ -291,7 +291,6 @@
         # Update metrics for the LLM call
         metrics.llm_calls_total.labels(provider_id, model_id).inc()
 
-<<<<<<< HEAD
         # Get the initial topic summary for the conversation
         topic_summary = None
         with get_session() as session:
@@ -302,11 +301,9 @@
                 topic_summary = await get_topic_summary(
                     query_request.query, client, model_id
                 )
-=======
         # Convert RAG chunks to dictionary format once for reuse
         logger.info("Processing RAG chunks...")
         rag_chunks_dict = [chunk.model_dump() for chunk in summary.rag_chunks]
->>>>>>> 272c8ffc
 
         if not is_transcripts_enabled():
             logger.debug("Transcript collection is disabled in the configuration")
