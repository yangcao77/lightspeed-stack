--- conflicted
+++ resolved
@@ -29,11 +29,8 @@
     app.include_router(root.router)
     app.include_router(info.router, prefix="/v1")
     app.include_router(models.router, prefix="/v1")
-<<<<<<< HEAD
     app.include_router(tools.router, prefix="/v1")
-=======
     app.include_router(shields.router, prefix="/v1")
->>>>>>> da802269
     app.include_router(query.router, prefix="/v1")
     app.include_router(streaming_query.router, prefix="/v1")
     app.include_router(config.router, prefix="/v1")
