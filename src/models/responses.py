"""Models for REST API responses."""

from typing import Any, Optional

from pydantic import AnyUrl, BaseModel, Field


class ModelsResponse(BaseModel):
    """Model representing a response to models request."""

    models: list[dict[str, Any]] = Field(
        ...,
        description="List of models available",
        examples=[
            {
                "identifier": "openai/gpt-4-turbo",
                "metadata": {},
                "api_model_type": "llm",
                "provider_id": "openai",
                "type": "model",
                "provider_resource_id": "gpt-4-turbo",
                "model_type": "llm",
            },
            {
                "identifier": "openai/gpt-3.5-turbo-0125",
                "metadata": {},
                "api_model_type": "llm",
                "provider_id": "openai",
                "type": "model",
                "provider_resource_id": "gpt-3.5-turbo-0125",
                "model_type": "llm",
            },
        ],
    )


<<<<<<< HEAD
class RAGChunk(BaseModel):
    """Model representing a RAG chunk used in the response."""

    content: str = Field(description="The content of the chunk")
    source: Optional[str] = Field(None, description="Source document or URL")
    score: Optional[float] = Field(None, description="Relevance score")


class ReferencedDocument(BaseModel):
    """Model representing a document referenced in the response."""

    url: Optional[str] = Field(None, description="URL of the document")
    title: Optional[str] = Field(None, description="Title of the document")
    chunk_count: Optional[int] = Field(
        None, description="Number of chunks from this document"
    )


class ToolCall(BaseModel):
    """Model representing a tool call made during response generation."""

    tool_name: str = Field(description="Name of the tool called")
    arguments: dict[str, Any] = Field(description="Arguments passed to the tool")
    result: Optional[dict[str, Any]] = Field(None, description="Result from the tool")


=======
class ReferencedDocument(BaseModel):
    """Model representing a document referenced in generating a response.

    Attributes:
        doc_url: Url to the referenced doc.
        doc_title: Title of the referenced doc.
    """

    doc_url: AnyUrl = Field(description="URL of the referenced document")

    doc_title: str = Field(description="Title of the referenced document")


# TODO(lucasagomes): a lot of fields to add to QueryResponse. For now
# we are keeping it simple. The missing fields are:
# - truncated: Set to True if conversation history was truncated to be within context window.
# - input_tokens: Number of tokens sent to LLM
# - output_tokens: Number of tokens received from LLM
# - available_quotas: Quota available as measured by all configured quota limiters
# - tool_calls: List of tool requests.
# - tool_results: List of tool results.
# See LLMResponse in ols-service for more details.
>>>>>>> 73208b28
class QueryResponse(BaseModel):
    """Model representing LLM response to a query.

    Attributes:
        conversation_id: The optional conversation ID (UUID).
        response: The response.
<<<<<<< HEAD
        rag_chunks: List of RAG chunks used to generate the response.
        referenced_documents: List of documents referenced in the response.
        tool_calls: List of tool calls made during response generation.
        TODO: truncated: Whether conversation history was truncated.
        TODO: input_tokens: Number of tokens sent to LLM.
        TODO: output_tokens: Number of tokens received from LLM.
        TODO: available_quotas: Quota available as measured by all configured quota limiters
        TODO: tool_results: List of tool results.

=======
        referenced_documents: The URLs and titles for the documents used to generate the response.
>>>>>>> 73208b28
    """

    conversation_id: Optional[str] = Field(
        None,
        description="The optional conversation ID (UUID)",
        examples=["c5260aec-4d82-4370-9fdf-05cf908b3f16"],
    )

    response: str = Field(
        description="Response from LLM",
        examples=[
            "Kubernetes is an open-source container orchestration system for automating ..."
        ],
    )

<<<<<<< HEAD
    rag_chunks: list[RAGChunk] = []

    referenced_documents: Optional[list[ReferencedDocument]] = Field(
        None,
        description="List of documents referenced in the response",
    )

    tool_calls: Optional[list[ToolCall]] = Field(
        None,
        description="List of tool calls made during response generation",
    )
=======
    referenced_documents: list[ReferencedDocument] = Field(
        default_factory=list,
        description="List of documents referenced in generating the response",
        examples=[
            [
                {
                    "doc_url": "https://docs.openshift.com/"
                    "container-platform/4.15/operators/olm/index.html",
                    "doc_title": "Operator Lifecycle Manager (OLM)",
                }
            ]
        ],
    )

>>>>>>> 73208b28
    # provides examples for /docs endpoint
    model_config = {
        "json_schema_extra": {
            "examples": [
                {
                    "conversation_id": "123e4567-e89b-12d3-a456-426614174000",
                    "response": "Operator Lifecycle Manager (OLM) helps users install...",
<<<<<<< HEAD
                    "rag_chunks": [
                        {
                            "content": "OLM is a component of the Operator Framework toolkit...",
                            "source": "kubernetes-docs/operators.md",
                            "score": 0.95,
                        }
                    ],
                    "referenced_documents": [
                        {
                            "url": (
                                "https://kubernetes.io/docs/concepts/extend-kubernetes/operator/"
                            ),
                            "title": "Operator Pattern",
                            "chunk_count": 2,
                        }
                    ],
                    "tool_calls": [
                        {
                            "tool_name": "knowledge_search",
                            "arguments": {"query": "operator lifecycle manager"},
                            "result": {"chunks_found": 5},
=======
                    "referenced_documents": [
                        {
                            "doc_url": "https://docs.openshift.com/"
                            "container-platform/4.15/operators/olm/index.html",
                            "doc_title": "Operator Lifecycle Manager (OLM)",
>>>>>>> 73208b28
                        }
                    ],
                }
            ]
        }
    }


class InfoResponse(BaseModel):
    """Model representing a response to an info request.

    Attributes:
        name: Service name.
        service_version: Service version.
        llama_stack_version: Llama Stack version.

    Example:
        ```python
        info_response = InfoResponse(
            name="Lightspeed Stack",
            service_version="1.0.0",
            llama_stack_version="0.2.20",
        )
        ```
    """

    name: str = Field(
        description="Service name",
        examples=["Lightspeed Stack"],
    )

    service_version: str = Field(
        description="Service version",
        examples=["0.1.0", "0.2.0", "1.0.0"],
    )

    llama_stack_version: str = Field(
        description="Llama Stack version",
        examples=["0.2.1", "0.2.2", "0.2.18"],
    )

    # provides examples for /docs endpoint
    model_config = {
        "json_schema_extra": {
            "examples": [
                {
                    "name": "Lightspeed Stack",
                    "service_version": "1.0.0",
                    "llama_stack_version": "1.0.0",
                }
            ]
        }
    }


class ProviderHealthStatus(BaseModel):
    """Model representing the health status of a provider.

    Attributes:
        provider_id: The ID of the provider.
        status: The health status ('ok', 'unhealthy', 'not_implemented').
        message: Optional message about the health status.
    """

    provider_id: str = Field(
        description="The ID of the provider",
    )
    status: str = Field(
        description="The health status",
        examples=["ok", "unhealthy", "not_implemented"],
    )
    message: Optional[str] = Field(
        None,
        description="Optional message about the health status",
        examples=["All systems operational", "Llama Stack is unavailable"],
    )


class ReadinessResponse(BaseModel):
    """Model representing response to a readiness request.

    Attributes:
        ready: If service is ready.
        reason: The reason for the readiness.
        providers: List of unhealthy providers in case of readiness failure.

    Example:
        ```python
        readiness_response = ReadinessResponse(
            ready=False,
            reason="Service is not ready",
            providers=[
                ProviderHealthStatus(
                    provider_id="ollama",
                    status="unhealthy",
                    message="Server is unavailable"
                )
            ]
        )
        ```
    """

    ready: bool = Field(
        ...,
        description="Flag indicating if service is ready",
        examples=[True, False],
    )

    reason: str = Field(
        ...,
        description="The reason for the readiness",
        examples=["Service is ready"],
    )

    providers: list[ProviderHealthStatus] = Field(
        ...,
        description="List of unhealthy providers in case of readiness failure.",
        examples=[],
    )

    # provides examples for /docs endpoint
    model_config = {
        "json_schema_extra": {
            "examples": [
                {
                    "ready": True,
                    "reason": "Service is ready",
                    "providers": [],
                }
            ]
        }
    }


class LivenessResponse(BaseModel):
    """Model representing a response to a liveness request.

    Attributes:
        alive: If app is alive.

    Example:
        ```python
        liveness_response = LivenessResponse(alive=True)
        ```
    """

    alive: bool = Field(
        ...,
        description="Flag indicating that the app is alive",
        examples=[True, False],
    )

    # provides examples for /docs endpoint
    model_config = {
        "json_schema_extra": {
            "examples": [
                {
                    "alive": True,
                }
            ]
        }
    }


class NotAvailableResponse(BaseModel):
    """Model representing error response for readiness endpoint."""

    detail: dict[str, str]

    # provides examples for /docs endpoint
    model_config = {
        "json_schema_extra": {
            "examples": [
                {
                    "detail": {
                        "response": "Service is not ready",
                        "cause": "Index is not ready",
                    }
                },
                {
                    "detail": {
                        "response": "Service is not ready",
                        "cause": "LLM is not ready",
                    },
                },
            ]
        }
    }


class FeedbackResponse(BaseModel):
    """Model representing a response to a feedback request.

    Attributes:
        response: The response of the feedback request.

    Example:
        ```python
        feedback_response = FeedbackResponse(response="feedback received")
        ```
    """

    response: str

    # provides examples for /docs endpoint
    model_config = {
        "json_schema_extra": {
            "examples": [
                {
                    "response": "feedback received",
                }
            ]
        }
    }


class StatusResponse(BaseModel):
    """Model representing a response to a status request.

    Attributes:
        functionality: The functionality of the service.
        status: The status of the service.

    Example:
        ```python
        status_response = StatusResponse(
            functionality="feedback",
            status={"enabled": True},
        )
        ```
    """

    functionality: str
    status: dict

    # provides examples for /docs endpoint
    model_config = {
        "json_schema_extra": {
            "examples": [
                {
                    "functionality": "feedback",
                    "status": {"enabled": True},
                }
            ]
        }
    }


class AuthorizedResponse(BaseModel):
    """Model representing a response to an authorization request.

    Attributes:
        user_id: The ID of the logged in user.
        username: The name of the logged in user.
        skip_userid_check: Whether to skip the user ID check.
    """

    user_id: str = Field(
        ...,
        description="User ID, for example UUID",
        examples=["c5260aec-4d82-4370-9fdf-05cf908b3f16"],
    )
    username: str = Field(
        ...,
        description="User name",
        examples=["John Doe", "Adam Smith"],
    )
    skip_userid_check: bool = Field(
        ...,
        description="Whether to skip the user ID check",
        examples=[True, False],
    )

    # provides examples for /docs endpoint
    model_config = {
        "json_schema_extra": {
            "examples": [
                {
                    "user_id": "123e4567-e89b-12d3-a456-426614174000",
                    "username": "user1",
                    "skip_userid_check": False,
                }
            ]
        }
    }


class UnauthorizedResponse(BaseModel):
    """Model representing response for missing or invalid credentials."""

    detail: str

    # provides examples for /docs endpoint
    model_config = {
        "json_schema_extra": {
            "examples": [
                {
                    "detail": "Unauthorized: No auth header found",
                },
            ]
        }
    }


class ForbiddenResponse(UnauthorizedResponse):
    """Model representing response for forbidden access."""

    # provides examples for /docs endpoint
    model_config = {
        "json_schema_extra": {
            "examples": [
                {
                    "detail": "Forbidden: User is not authorized to access this resource",
                },
            ]
        }
    }


class ConversationResponse(BaseModel):
    """Model representing a response for retrieving a conversation.

    Attributes:
        conversation_id: The conversation ID (UUID).
        chat_history: The simplified chat history as a list of conversation turns.

    Example:
        ```python
        conversation_response = ConversationResponse(
            conversation_id="123e4567-e89b-12d3-a456-426614174000",
            chat_history=[
                {
                    "messages": [
                        {"content": "Hello", "type": "user"},
                        {"content": "Hi there!", "type": "assistant"}
                    ],
                    "started_at": "2024-01-01T00:01:00Z",
                    "completed_at": "2024-01-01T00:01:05Z"
                }
            ]
        )
        ```
    """

    conversation_id: str
    chat_history: list[dict[str, Any]]

    # provides examples for /docs endpoint
    model_config = {
        "json_schema_extra": {
            "examples": [
                {
                    "conversation_id": "123e4567-e89b-12d3-a456-426614174000",
                    "chat_history": [
                        {
                            "messages": [
                                {"content": "Hello", "type": "user"},
                                {"content": "Hi there!", "type": "assistant"},
                            ],
                            "started_at": "2024-01-01T00:01:00Z",
                            "completed_at": "2024-01-01T00:01:05Z",
                        }
                    ],
                }
            ]
        }
    }


class ConversationDeleteResponse(BaseModel):
    """Model representing a response for deleting a conversation.

    Attributes:
        conversation_id: The conversation ID (UUID) that was deleted.
        success: Whether the deletion was successful.
        response: A message about the deletion result.

    Example:
        ```python
        delete_response = ConversationDeleteResponse(
            conversation_id="123e4567-e89b-12d3-a456-426614174000",
            success=True,
            response="Conversation deleted successfully"
        )
        ```
    """

    conversation_id: str
    success: bool
    response: str

    # provides examples for /docs endpoint
    model_config = {
        "json_schema_extra": {
            "examples": [
                {
                    "conversation_id": "123e4567-e89b-12d3-a456-426614174000",
                    "success": True,
                    "response": "Conversation deleted successfully",
                }
            ]
        }
    }


class ConversationDetails(BaseModel):
    """Model representing the details of a user conversation.

    Attributes:
        conversation_id: The conversation ID (UUID).
        created_at: When the conversation was created.
        last_message_at: When the last message was sent.
        message_count: Number of user messages in the conversation.
        last_used_model: The last model used for the conversation.
        last_used_provider: The provider of the last used model.

    Example:
        ```python
        conversation = ConversationDetails(
            conversation_id="123e4567-e89b-12d3-a456-426614174000"
            created_at="2024-01-01T00:00:00Z",
            last_message_at="2024-01-01T00:05:00Z",
            message_count=5,
            last_used_model="gemini/gemini-2.0-flash",
            last_used_provider="gemini",
        )
        ```
    """

    conversation_id: str = Field(
        ...,
        description="Conversation ID (UUID)",
        examples=["c5260aec-4d82-4370-9fdf-05cf908b3f16"],
    )

    created_at: Optional[str] = Field(
        None,
        description="When the conversation was created",
        examples=["2024-01-01T01:00:00Z"],
    )

    last_message_at: Optional[str] = Field(
        None,
        description="When the last message was sent",
        examples=["2024-01-01T01:00:00Z"],
    )

    message_count: Optional[int] = Field(
        None,
        description="Number of user messages in the conversation",
        examples=[42],
    )

    last_used_model: Optional[str] = Field(
        None,
        description="Identification of the last model used for the conversation",
        examples=["gpt-4-turbo", "gpt-3.5-turbo-0125"],
    )

    last_used_provider: Optional[str] = Field(
        None,
        description="Identification of the last provider used for the conversation",
        examples=["openai", "gemini"],
    )


class ConversationsListResponse(BaseModel):
    """Model representing a response for listing conversations of a user.

    Attributes:
        conversations: List of conversation details associated with the user.

    Example:
        ```python
        conversations_list = ConversationsListResponse(
            conversations=[
                ConversationDetails(
                    conversation_id="123e4567-e89b-12d3-a456-426614174000",
                    created_at="2024-01-01T00:00:00Z",
                    last_message_at="2024-01-01T00:05:00Z",
                    message_count=5,
                    last_used_model="gemini/gemini-2.0-flash",
                    last_used_provider="gemini",
                ),
                ConversationDetails(
                    conversation_id="456e7890-e12b-34d5-a678-901234567890"
                    created_at="2024-01-01T01:00:00Z",
                    message_count=2,
                    last_used_model="gemini/gemini-2.0-flash",
                    last_used_provider="gemini",
                )
            ]
        )
        ```
    """

    conversations: list[ConversationDetails]

    # provides examples for /docs endpoint
    model_config = {
        "json_schema_extra": {
            "examples": [
                {
                    "conversations": [
                        {
                            "conversation_id": "123e4567-e89b-12d3-a456-426614174000",
                            "created_at": "2024-01-01T00:00:00Z",
                            "last_message_at": "2024-01-01T00:05:00Z",
                            "message_count": 5,
                            "last_used_model": "gemini/gemini-2.0-flash",
                            "last_used_provider": "gemini",
                        },
                        {
                            "conversation_id": "456e7890-e12b-34d5-a678-901234567890",
                            "created_at": "2024-01-01T01:00:00Z",
                            "message_count": 2,
                            "last_used_model": "gemini/gemini-2.5-flash",
                            "last_used_provider": "gemini",
                        },
                    ]
                }
            ]
        }
    }


class ErrorResponse(BaseModel):
    """Model representing error response for query endpoint."""

    detail: dict[str, str] = Field(
        description="Error details",
        examples=[
            {
                "response": "Error while validation question",
                "cause": "Failed to handle request to https://bam-api.res.ibm.com/v2/text",
            },
            {
                "response": "Error retrieving conversation history",
                "cause": "Invalid conversation ID 1237-e89b-12d3-a456-426614174000",
            },
        ],
    )

    model_config = {
        "json_schema_extra": {
            "examples": [
                {
                    "detail": {
                        "response": "Error while validation question",
                        "cause": "Failed to handle request to https://bam-api.res.ibm.com/v2/text",
                    },
                },
                {
                    "detail": {
                        "response": "Error retrieving conversation history",
                        "cause": "Invalid conversation ID 1237-e89b-12d3-a456-426614174000",
                    },
                },
            ]
        }
    }


class FeedbackStatusUpdateResponse(BaseModel):
    """
    Model representing a response to a feedback status update request.

    Attributes:
        status: The previous and current status of the service and who updated it.

    Example:
        ```python
        status_response = StatusResponse(
            status={
                "previous_status": true,
                "updated_status": false,
                "updated_by": "user/test",
                "timestamp": "2023-03-15 12:34:56"
            },
        )
        ```
    """

    status: dict

    # provides examples for /docs endpoint
    model_config = {
        "json_schema_extra": {
            "examples": [
                {
                    "status": {
                        "previous_status": True,
                        "updated_status": False,
                        "updated_by": "user/test",
                        "timestamp": "2023-03-15 12:34:56",
                    },
                }
            ]
        }
    }<|MERGE_RESOLUTION|>--- conflicted
+++ resolved
@@ -34,7 +34,6 @@
     )
 
 
-<<<<<<< HEAD
 class RAGChunk(BaseModel):
     """Model representing a RAG chunk used in the response."""
 
@@ -42,17 +41,6 @@
     source: Optional[str] = Field(None, description="Source document or URL")
     score: Optional[float] = Field(None, description="Relevance score")
 
-
-class ReferencedDocument(BaseModel):
-    """Model representing a document referenced in the response."""
-
-    url: Optional[str] = Field(None, description="URL of the document")
-    title: Optional[str] = Field(None, description="Title of the document")
-    chunk_count: Optional[int] = Field(
-        None, description="Number of chunks from this document"
-    )
-
-
 class ToolCall(BaseModel):
     """Model representing a tool call made during response generation."""
 
@@ -61,7 +49,6 @@
     result: Optional[dict[str, Any]] = Field(None, description="Result from the tool")
 
 
-=======
 class ReferencedDocument(BaseModel):
     """Model representing a document referenced in generating a response.
 
@@ -70,40 +57,26 @@
         doc_title: Title of the referenced doc.
     """
 
-    doc_url: AnyUrl = Field(description="URL of the referenced document")
+    doc_url: AnyUrl = Field(
+        None, description="URL of the referenced document"
+    )
 
     doc_title: str = Field(description="Title of the referenced document")
 
-
-# TODO(lucasagomes): a lot of fields to add to QueryResponse. For now
-# we are keeping it simple. The missing fields are:
-# - truncated: Set to True if conversation history was truncated to be within context window.
-# - input_tokens: Number of tokens sent to LLM
-# - output_tokens: Number of tokens received from LLM
-# - available_quotas: Quota available as measured by all configured quota limiters
-# - tool_calls: List of tool requests.
-# - tool_results: List of tool results.
-# See LLMResponse in ols-service for more details.
->>>>>>> 73208b28
 class QueryResponse(BaseModel):
     """Model representing LLM response to a query.
 
     Attributes:
         conversation_id: The optional conversation ID (UUID).
         response: The response.
-<<<<<<< HEAD
         rag_chunks: List of RAG chunks used to generate the response.
-        referenced_documents: List of documents referenced in the response.
+        referenced_documents: The URLs and titles for the documents used to generate the response.
         tool_calls: List of tool calls made during response generation.
         TODO: truncated: Whether conversation history was truncated.
         TODO: input_tokens: Number of tokens sent to LLM.
         TODO: output_tokens: Number of tokens received from LLM.
         TODO: available_quotas: Quota available as measured by all configured quota limiters
         TODO: tool_results: List of tool results.
-
-=======
-        referenced_documents: The URLs and titles for the documents used to generate the response.
->>>>>>> 73208b28
     """
 
     conversation_id: Optional[str] = Field(
@@ -119,19 +92,13 @@
         ],
     )
 
-<<<<<<< HEAD
     rag_chunks: list[RAGChunk] = []
-
-    referenced_documents: Optional[list[ReferencedDocument]] = Field(
-        None,
-        description="List of documents referenced in the response",
-    )
 
     tool_calls: Optional[list[ToolCall]] = Field(
         None,
         description="List of tool calls made during response generation",
     )
-=======
+    
     referenced_documents: list[ReferencedDocument] = Field(
         default_factory=list,
         description="List of documents referenced in generating the response",
@@ -146,7 +113,6 @@
         ],
     )
 
->>>>>>> 73208b28
     # provides examples for /docs endpoint
     model_config = {
         "json_schema_extra": {
@@ -154,7 +120,6 @@
                 {
                     "conversation_id": "123e4567-e89b-12d3-a456-426614174000",
                     "response": "Operator Lifecycle Manager (OLM) helps users install...",
-<<<<<<< HEAD
                     "rag_chunks": [
                         {
                             "content": "OLM is a component of the Operator Framework toolkit...",
@@ -162,33 +127,25 @@
                             "score": 0.95,
                         }
                     ],
-                    "referenced_documents": [
-                        {
-                            "url": (
-                                "https://kubernetes.io/docs/concepts/extend-kubernetes/operator/"
-                            ),
-                            "title": "Operator Pattern",
-                            "chunk_count": 2,
-                        }
-                    ],
                     "tool_calls": [
                         {
                             "tool_name": "knowledge_search",
                             "arguments": {"query": "operator lifecycle manager"},
                             "result": {"chunks_found": 5},
-=======
+                        }
+                    ],
                     "referenced_documents": [
                         {
                             "doc_url": "https://docs.openshift.com/"
                             "container-platform/4.15/operators/olm/index.html",
                             "doc_title": "Operator Lifecycle Manager (OLM)",
->>>>>>> 73208b28
                         }
                     ],
                 }
             ]
         }
     }
+    
 
 
 class InfoResponse(BaseModel):
