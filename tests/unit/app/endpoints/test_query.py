--- conflicted
+++ resolved
@@ -18,6 +18,7 @@
 
 from app.endpoints.query import (
     evaluate_model_hints,
+    get_topic_summary,
     get_rag_toolgroups,
     is_transcripts_enabled,
     parse_metadata_from_text_item,
@@ -26,13 +27,6 @@
     retrieve_response,
     select_model_and_provider_id,
     validate_attachments_metadata,
-<<<<<<< HEAD
-    is_transcripts_enabled,
-    get_rag_toolgroups,
-    evaluate_model_hints,
-    get_topic_summary,
-=======
->>>>>>> fc7cbe1a
 )
 from authorization.resolvers import NoopRolesResolver
 from configuration import AppConfig
